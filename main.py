#!/usr/bin/env python3
"""
Interactive Full Dataset Processor with Checkpointing

This script provides an interactive command-line interface for processing
entire datasets with configurable checkpointing and resume capabilities.

Features:
- Interactive prompts for all configuration options
- Automatic dataset detection in data/ directory
- Automatic model detection for lm-studio and vllm endpoints
- Checkpoint listing and selection
- Resume from specific checkpoints

Usage:
    python main.py

The script will guide you through:
1. Choosing between annotation or evaluation
2. Selecting a dataset from available options
3. Choosing a provider (OpenAI, LM-Studio, vLLM)
4. Selecting a model
5. Configuring processing options
6. Resume from checkpoints if available
"""

import sys
import os
import asyncio
import requests
import json
import time
import shutil
from datetime import datetime
from pathlib import Path
from typing import List, Dict, Optional
import pandas as pd

# Add src to path
sys.path.append('src')

from src.annotation_pipeline import LLMAnnotationPipeline
from src.evaluator import ScamDetectionEvaluator


class TimeEstimator:
    """Helper class for tracking and estimating processing time"""
    
    def __init__(self, total_records: int, initial_estimate: float = 2.0):
        self.total_records = total_records
        self.initial_estimate = initial_estimate
        self.start_time = None
        self.last_update_time = None
        self.processed_count = 0
        
    def start(self):
        """Start timing"""
        self.start_time = time.time()
        self.last_update_time = self.start_time
        
    def update(self, processed_count: int):
        """Update with current progress"""
        self.processed_count = processed_count
        self.last_update_time = time.time()
        
    def get_current_rate(self) -> float:
        """Get current processing rate (records per second)"""
        if not self.start_time or self.processed_count == 0:
            return 1.0 / self.initial_estimate
            
        elapsed = time.time() - self.start_time
        return self.processed_count / elapsed if elapsed > 0 else 1.0 / self.initial_estimate
        
    def get_estimated_remaining_time(self) -> float:
        """Get estimated remaining time in seconds"""
        remaining_records = self.total_records - self.processed_count
        rate = self.get_current_rate()
        return remaining_records / rate if rate > 0 else 0
        
    def format_time(self, seconds: float) -> str:
        """Format time in a human-readable way"""
        if seconds < 60:
            return f"{seconds:.0f} seconds"
        elif seconds < 3600:
            return f"{seconds/60:.1f} minutes"
        else:
            return f"{seconds/3600:.1f} hours"


class InteractiveDatasetProcessor:
    """Interactive command-line interface for dataset processing"""
    
    def __init__(self):
        self.config = {}
        self.available_datasets = []
        self.available_checkpoints = []
        
    def print_header(self):
        """Print the application header"""
        print("="*80)
        print("INTERACTIVE DATASET PROCESSOR WITH CHECKPOINTING")
        print("="*80)
        print("This tool helps you process datasets for scam detection using various LLM providers.")
        print("You'll be guided through each step of the configuration process.")
        print()

    def discover_datasets(self) -> List[Dict[str, str]]:
        """Discover available datasets in data/ directory"""
        print("Scanning for available datasets...")
        
        datasets = []
        data_dir = Path("data/cleaned")
        
        if not data_dir.exists():
            print("No data/ directory found!")
            return datasets
        
        # Look for CSV files in data/ subdirectories
        for csv_file in data_dir.rglob("*.csv"):
            try:
                # Quick check if it has required columns
                df_sample = pd.read_csv(csv_file, nrows=1)
                if 'label' in df_sample.columns:
                    # Get record count
                    total_records = len(pd.read_csv(csv_file))
                    
                    datasets.append({
                        'path': str(csv_file),
                        'name': csv_file.name,
                        'directory': str(csv_file.parent),
                        'columns': list(df_sample.columns),
                        'records': total_records
                    })
            except Exception as e:
                continue  # Skip invalid CSV files
        
        return datasets

    def choose_task(self) -> str:
        """Let user choose between annotation, evaluation, and transcript generation"""
        print("\nSTEP 1: Choose Task Type")
        print("-" * 40)
        print("1. Annotation - Generate structured annotations for datasets")
        print("2. Evaluation - Evaluate model performance on labeled datasets")
        print("3. Transcript Generation - Generate realistic phone conversation transcripts")
        
        while True:
            choice = input("\nSelect task type (1, 2, or 3): ").strip()
            if choice == "1":
                return "annotation"
            elif choice == "2":
                return "evaluation"
            elif choice == "3":
                return "transcript_generation"
            else:
                print("Please enter 1, 2, or 3")

    def choose_dataset(self) -> Dict[str, str]:
        """Let user choose from available datasets"""
        print("\n STEP 2: Select Dataset")
        print("-" * 40)
        
        datasets = self.discover_datasets()
        
        if not datasets:
            print("No valid datasets found in data/ directory!")
            print("Please ensure your CSV files contain a 'label' column.")
            sys.exit(1)
        
        print(f"Found {len(datasets)} valid dataset(s):")
        print()
        
        for i, dataset in enumerate(datasets, 1):
            print(f"{i}. {dataset['name']}")
            print(f"Location: {dataset['directory']}")
            print(f"Records: {dataset['records']:,}")
            print(f"Columns: {', '.join(dataset['columns'])}")
            print()
        
        while True:
            try:
                choice = int(input(f"Select dataset (1-{len(datasets)}): ").strip())
                if 1 <= choice <= len(datasets):
                    selected = datasets[choice - 1]
                    print(f"Selected: {selected['name']}")
                    return selected
                else:
                    print(f"Please enter a number between 1 and {len(datasets)}")
            except ValueError:
                print("Please enter a valid number")

    def choose_provider(self) -> str:
        """Let user choose from available providers"""
        print("\nSTEP 3: Select LLM Provider")
        print("-" * 40)
        print("1. OpenAI (GPT models)")
        print("2. LM Studio (Local models via LM Studio)")
        print("3. vLLM (High-performance inference server)")
        
        while True:
            choice = input("\nSelect provider (1, 2, or 3): ").strip()
            if choice == "1":
                return "openai"
            elif choice == "2":
                return "lm-studio"
            elif choice == "3":
                return "vllm"
            else:
                print("Please enter 1, 2, or 3")

    def get_openai_models(self) -> List[str]:
        """Get predefined OpenAI model options"""
        return [
            "o3",
            "gpt-4.1-mini", 
            "gpt-4.1"
        ]

    def get_lm_studio_models(self) -> List[str]:
        """Get available models from LM Studio endpoint"""
        host_ip = input("Enter LM Studio host IP (default: localhost): ").strip() or "localhost"
        endpoint = f"http://{host_ip}:1234/v1/models"
        
        try:
            print(f"Connecting to LM Studio at {endpoint}...")
            response = requests.get(endpoint, timeout=10)
            response.raise_for_status()
            
            data = response.json()
            models = [model['id'] for model in data.get('data', [])]
            
            if not models:
                print("No models found on LM Studio server")
                return []
            
            print(f"Found {len(models)} model(s)")
            return models
            
        except requests.exceptions.RequestException as e:
            print(f"Failed to connect to LM Studio: {e}")
            print("Make sure LM Studio is running and accessible")
            return []

    def get_vllm_models(self) -> List[str]:
        """Get available models from vLLM endpoint"""
        host_ip = input("Enter vLLM host IP (default: host_ip configrued in .env): ").strip() or os.getenv("HOST_IP") or "localhost"
        endpoint = f"http://{host_ip}:8000/v1/models"
        
        try:
            print(f"Connecting to vLLM at {endpoint}...")
            response = requests.get(endpoint, timeout=10)
            response.raise_for_status()
            
            data = response.json()
            models = [model['id'] for model in data.get('data', [])]
            
            if not models:
                print("No models found on vLLM server")
                return []
            
            print(f"Found {len(models)} model(s)")
            return models
            
        except requests.exceptions.RequestException as e:
            print(f"Failed to connect to vLLM: {e}")
            print("Make sure vLLM server is running and accessible")
            return []

    def choose_model(self, provider: str) -> str:
        """Let user choose from available models based on provider"""
        print(f"\nSTEP 4: Select Model ({provider.upper()})")
        print("-" * 40)
        
        if provider == "openai":
            models = self.get_openai_models()
        elif provider == "lm-studio":
            models = self.get_lm_studio_models()
        elif provider == "vllm":
            models = self.get_vllm_models()
        else:
            print(f"Unknown provider: {provider}")
            return ""
        
        if not models:
            print("No models available. Please check your provider configuration.")
            sys.exit(1)
        
        print("Available models:")
        for i, model in enumerate(models, 1):
            print(f"{i}. {model}")
        
        while True:
            try:
                choice = int(input(f"\nSelect model (1-{len(models)}): ").strip())
                if 1 <= choice <= len(models):
                    selected = models[choice - 1]
                    print(f"Selected: {selected}")
                    return selected
                else:
                    print(f"Please enter a number between 1 and {len(models)}")
            except ValueError:
                print("Please enter a valid number")

    def discover_checkpoints(self) -> List[Dict[str, str]]:
        """Discover available checkpoint files"""
        checkpoint_dir = Path("checkpoints")
        if not checkpoint_dir.exists():
            return []
        
        checkpoints = []
        for checkpoint_file in checkpoint_dir.glob("*.json"):
            try:
                with open(checkpoint_file, 'r') as f:
                    checkpoint_data = json.load(f)
                
                checkpoints.append({
                    'file': str(checkpoint_file),
                    'name': checkpoint_file.name,
                    'progress': f"{checkpoint_data.get('current_index', 0):,}/{checkpoint_data.get('total_records', 0):,}",
                    'provider': checkpoint_data.get('provider', 'Unknown'),
                    'model': checkpoint_data.get('model', 'Unknown'),
                    'timestamp': checkpoint_data.get('timestamp', 'Unknown'),
                    'task': checkpoint_data.get('task', 'Unknown')
                })
            except:
                continue  # Skip invalid checkpoint files
        
        # Sort by modification time (newest first)
        checkpoints.sort(key=lambda x: Path(x['file']).stat().st_mtime, reverse=True)
        return checkpoints

    def choose_checkpoint(self) -> Optional[str]:
        """Let user choose to resume from a checkpoint"""
        print("\nSTEP 5: Checkpoint Options")
        print("-" * 40)
        
        checkpoints = self.discover_checkpoints()
        
        if not checkpoints:
            print("No existing checkpoints found. Starting fresh.")
            return None
        
        print(f"Found {len(checkpoints)} checkpoint(s):")
        print("0. Start fresh (no checkpoint)")
        
        for i, checkpoint in enumerate(checkpoints, 1):
            print(f"{i}. {checkpoint['name']}")
            print(f"    Progress: {checkpoint['progress']}")
            print(f"    Provider: {checkpoint['provider']}")
            print(f"    Model: {checkpoint['model']}")
            print(f"    Task: {checkpoint['task']}")
            print(f"    Time: {checkpoint['timestamp']}")
            print()
        
        while True:
            try:
                choice = int(input(f"Select option (0-{len(checkpoints)}): ").strip())
                if choice == 0:
                    print("Starting fresh without checkpoint")
                    return None
                elif 1 <= choice <= len(checkpoints):
                    selected = checkpoints[choice - 1]
                    print(f"Will resume from: {selected['name']}")
                    return selected['file']
                else:
                    print(f"Please enter a number between 0 and {len(checkpoints)}")
            except ValueError:
                print("Please enter a valid number")

    def configure_processing_options(self) -> Dict:
        """Configure processing options"""
        print("\nSTEP 6: Processing Configuration")
        print("-" * 40)
        
        options = {}
        
        # Sample size configuration
        print("\nSample Size Configuration:")
        total_records = self.config['dataset']['records']
        print(f"Total records in dataset: {total_records:,}")
        
        sample_all = input(f"Process all {total_records:,} records? (Y/n): ").strip().lower()
        if sample_all in ['n', 'no']:
            while True:
                try:
                    sample_input = input(f"Enter sample size (1-{total_records:,}): ").strip()
                    sample_size = int(sample_input)
                    if 1 <= sample_size <= total_records:
                        options['sample_size'] = sample_size
                        break
                    else:
                        print(f"Please enter a number between 1 and {total_records:,}")
                except ValueError:
                    print("Please enter a valid number")
            
            # Balanced sampling option
            balanced_choice = input("Use balanced sampling (equal scam/legitimate)? (y/N): ").strip().lower()
            options['balanced_sample'] = balanced_choice in ['y', 'yes']
            
            if options['balanced_sample']:
                print("Note: Actual sample size may be smaller if dataset has insufficient samples of either class")
        else:
            options['sample_size'] = total_records
            options['balanced_sample'] = False
        
        # Checkpoint interval
        default_interval = min(1000, options['sample_size'] // 10) if options['sample_size'] < 10000 else 1000
        interval_input = input(f"Checkpoint interval (default: {default_interval}): ").strip()
        options['checkpoint_interval'] = int(interval_input) if interval_input else default_interval
        
        # Async processing
        async_choice = input("Use async processing for faster execution? (Y/n): ").strip().lower()
        options['use_async'] = async_choice not in ['n', 'no']
        
        # Always set concurrent_requests (default to 1 for sequential processing)
        default_concurrent = 20 if options['use_async'] else 1
        if options['use_async']:
            concurrent_input = input(f"Number of concurrent requests (default: {default_concurrent}): ").strip()
            options['concurrent_requests'] = int(concurrent_input) if concurrent_input else default_concurrent
        else:
            options['concurrent_requests'] = 1  # Sequential processing
        
        # Content columns
        content_input = input("Content columns (comma-separated, default: auto-detect): ").strip()
        if content_input:
            options['content_columns'] = [col.strip() for col in content_input.split(',')]
        else:
            options['content_columns'] = None
        
        # Advanced options
        print("\nAdvanced options:")
        print("Warning: You should set these to N for most cases.")
        
        thinking_choice = input("Enable thinking tokens? (y/N): ").strip().lower()
        options['enable_thinking'] = thinking_choice in ['y', 'yes']
        
        structure_choice = input("Use structure model for parsing? (y/N): ").strip().lower()
        options['use_structure_model'] = structure_choice in ['y', 'yes']
        
        return options
    
    def validate_checkpoint_compatibility(self):
        """Validate checkpoint compatibility and offer override options"""
        if not self.config.get('checkpoint_file'):
            return  # No checkpoint selected, nothing to validate
            
        try:
            with open(self.config['checkpoint_file'], 'r') as f:
                checkpoint_data = json.load(f)
            
            checkpoint_provider = checkpoint_data.get('provider', '')
            checkpoint_model = checkpoint_data.get('model', '')
            checkpoint_task = checkpoint_data.get('task', '')
            
            current_provider = self.config['provider']
            current_model = self.config['model']
            current_task = self.config['task']
            
            mismatches = []
            
            if checkpoint_provider != current_provider:
                mismatches.append(f"Provider: checkpoint='{checkpoint_provider}' vs current='{current_provider}'")
            
            if checkpoint_model != current_model:
                mismatches.append(f"Model: checkpoint='{checkpoint_model}' vs current='{current_model}'")
                
            if checkpoint_task != current_task:
                mismatches.append(f"Task: checkpoint='{checkpoint_task}' vs current='{current_task}'")
            
            if mismatches:
                print(f"\n*** CHECKPOINT COMPATIBILITY WARNING ***")
                print("The selected checkpoint was created with different settings:")
                for mismatch in mismatches:
                    print(f"  - {mismatch}")
                print()
                print("This might cause issues, but you can override and continue anyway.")
                print("The checkpoint data will be used, but with your current provider/model settings.")
                print()
                
                override = input("Continue anyway and override the differences? (Y/n): ").strip().lower()
                if override not in ['', 'y', 'yes']:
                    print("Checkpoint cancelled. Please select a compatible checkpoint or start fresh.")
                    self.config['checkpoint_file'] = None
                else:
                    print("Continuing with override. The checkpoint progress will be used with your current settings.")
            
        except Exception as e:
            print(f"\nError reading checkpoint file: {e}")
            print("The checkpoint file might be corrupted or invalid.")
            
            continue_anyway = input("Continue without checkpoint? (Y/n): ").strip().lower()
            if continue_anyway in ['', 'y', 'yes']:
                self.config['checkpoint_file'] = None
            else:
                print("Processing cancelled.")
                sys.exit(1)

    def print_configuration_summary(self):
        """Print final configuration summary"""
        print("\nCONFIGURATION SUMMARY")
        print("="*50)
        print(f"Task: {self.config['task']}")
        print(f"Dataset: {self.config['dataset']['name']} ({self.config['dataset']['records']:,} total records)")
        
        # Sample size information
        sample_size = self.config.get('sample_size', self.config['dataset']['records'])
        if sample_size == self.config['dataset']['records']:
            print(f"Sample size: All records ({sample_size:,})")
        else:
            print(f"Sample size: {sample_size:,} records")
            if self.config.get('balanced_sample', False):
                print(f"Sampling: Balanced (equal scam/legitimate)")
            else:
                print(f"Sampling: Random")
        
        print(f"Provider: {self.config['provider']}")
        print(f"Model: {self.config['model']}")
        if self.config.get('checkpoint_file'):
            print(f"Resume from: {Path(self.config['checkpoint_file']).name}")
        else:
            print("Starting: Fresh (no checkpoint)")
        print(f"Checkpoint interval: {self.config['checkpoint_interval']:,} records")
        if self.config['use_async']:
            print(f"Processing: Async ({self.config['concurrent_requests']} concurrent, overlapping batches)")
        else:
            print("Processing: Sequential")
        if self.config['content_columns']:
            print(f"Content columns: {', '.join(self.config['content_columns'])}")
        print()

    def _calculate_time_estimate(self, total_records: int) -> float:
        """Calculate initial time estimate per record using provider-specific baselines"""
        
        # Provider-specific base estimates (seconds per record)
        # These are conservative estimates that will be improved by real-time data during processing
        provider_estimates = {
            'openai': 1.5,      # OpenAI models are typically fast
            'lm-studio': 2.5,   # Local models vary more 
            'vllm': 1.0         # vLLM is optimized for throughput
        }
        
        # Get base estimate
        base_estimate = provider_estimates.get(self.config['provider'], 2.0)
        
        # Adjust for task complexity
        if self.config['task'] == 'annotation':
            base_estimate *= 1.2  # Annotations are slightly more complex
        
        print(f"Using conservative provider-based estimate: {base_estimate:.2f}s per record")
        print(f"   (Provider: {self.config['provider']}, Task: {self.config['task']})")
        print(f"   Note: This estimate will improve significantly once processing begins")
        return base_estimate
    

    
    def _display_time_estimate(self, total_est_time: float, remaining_records: int, time_per_record: float):
        """Display initial time estimate with context about real-time improvements"""
        
        print(f"\nINITIAL TIME ESTIMATION")
        print(f"   Records remaining: {remaining_records:,}")
        print(f"   Conservative estimate: {time_per_record:.2f}s per record")
        
        if self.config['use_async']:
            concurrent = self.config['concurrent_requests']
            print(f"   Concurrency: {concurrent} requests (overlapping batches)")
            
            # Show effective rate with overlapping efficiency
            effective_rate = concurrent * 1.3 / time_per_record  # Include efficiency factor
            print(f"   Theoretical max rate: ~{effective_rate:.1f} records/s (with overlapping efficiency)")
        
        # Display estimate in most appropriate unit
        if total_est_time > 3600:
            hours = total_est_time / 3600
            print(f"Conservative estimate: {hours:.1f} hours")
            if hours > 24:
                days = hours / 24
                print(f"      ({days:.1f} days)")
        elif total_est_time > 60:
            minutes = total_est_time / 60
            print(f"Conservative estimate: {minutes:.1f} minutes")
        else:
            print(f"Conservative estimate: {total_est_time:.0f} seconds")
        
        # Add helpful context about real-time updates
        print(f"\nNote: This is a conservative initial estimate based on provider averages.")
        print(f"Actual processing speed and time estimates will be calculated and displayed")
        print(f"in real-time based on current batch processing performance.")
        if self.config['provider'] == 'vllm':
            print(f"vLLM typically achieves much faster rates than this conservative estimate.")
        print()

    async def run_processing(self):
        """Run the actual processing based on configuration"""
        print("STARTING PROCESSING...")
        print("-" * 40)
        
        # Initial conservative time estimation (will be improved by real-time data during processing)
        total_records = self.config['dataset']['records']
        sample_size = self.config.get('sample_size', total_records)
        est_time_per_record = self._calculate_time_estimate(sample_size)
        
        remaining_records = sample_size
        if self.config.get('checkpoint_file'):
            try:
                with open(self.config['checkpoint_file'], 'r') as f:
                    checkpoint_data = json.load(f)
                    current_index = checkpoint_data.get('current_index', 0)
                    remaining_records = sample_size - current_index
            except:
                pass
        
        # Calculate estimated time with concurrency factor
        if self.config['use_async']:
            # Account for concurrency and overlapping batches efficiency
            concurrency_factor = self.config['concurrent_requests']
            # Overlapping batches are ~20-40% more efficient
            efficiency_factor = 1.3
            total_est_time = (remaining_records * est_time_per_record) / (concurrency_factor * efficiency_factor)
        else:
            total_est_time = remaining_records * est_time_per_record
        
        # Display initial conservative estimate
        self._display_time_estimate(total_est_time, remaining_records, est_time_per_record)
        
        # Handle checkpoint file for specific resume
        resume_from_checkpoint = self.config.get('checkpoint_file') is not None
        override_compatibility = self.config.get('checkpoint_file') is not None  # If user selected specific checkpoint, they already confirmed override
        
        # If specific checkpoint file is selected, temporarily rename it to be the "latest"
        # so the auto-discovery mechanism will find it
        original_checkpoint_name = None
        temp_checkpoint_name = None
        if self.config.get('checkpoint_file'):
            import shutil
            original_checkpoint_path = Path(self.config['checkpoint_file'])
            dataset_name = Path(self.config['dataset']['path']).stem
            provider = self.config['provider']
            model = self.config['model'].replace("/", "-").replace("\\", "-").replace(":", "-")
            task = self.config['task']
            
            # Generate expected checkpoint name pattern
            timestamp = datetime.now().strftime("%Y%m%d_%H%M%S")
            temp_checkpoint_name = f"checkpoints/{dataset_name}_{task}_{provider}_{model}_{timestamp}.json"
            
            # Copy the selected checkpoint to temp name
            try:
                shutil.copy2(original_checkpoint_path, temp_checkpoint_name)
                print(f"Prepared checkpoint for resumption: {Path(temp_checkpoint_name).name}")
            except Exception as e:
                print(f"Warning: Could not prepare checkpoint: {e}")
                resume_from_checkpoint = False
        
        # Create processor based on task type
        try:
            # Use configured sample size and balanced sampling
            sample_size = self.config.get('sample_size', total_records)
            balanced_sample = self.config.get('balanced_sample', False)
            
            if self.config['task'] == "annotation":
                processor = LLMAnnotationPipeline(
                    dataset_path=self.config['dataset']['path'],
                    provider=self.config['provider'],
                    model=self.config['model'],
                    sample_size=sample_size,
                    balanced_sample=balanced_sample,
                    content_columns=self.config['content_columns'],
                    output_dir="results/full_dataset",
                    enable_thinking=self.config['enable_thinking'],
                    use_structure_model=self.config['use_structure_model']
                )
            elif self.config['task'] == "evaluation":
                processor = ScamDetectionEvaluator(
                    dataset_path=self.config['dataset']['path'],
                    provider=self.config['provider'],
                    model=self.config['model'],
                    sample_size=sample_size,
                    balanced_sample=balanced_sample,
                    content_columns=self.config['content_columns'],
                    enable_thinking=self.config['enable_thinking'],
                    use_structure_model=self.config['use_structure_model']
                )
            else:  # transcript_generation
                from src.transcript_generator import TranscriptGenerator
                processor = TranscriptGenerator(
                    sample_size=total_records,
                    output_dir="results",
                    enable_thinking=self.config['enable_thinking'],
                    use_structure_model=self.config['use_structure_model'],
                    selected_model=self.config['model'],
                    selected_provider=self.config['provider']
                )
            
            # Run processing
            start_time = time.time()
<<<<<<< HEAD
            if self.config['task'] == "transcript_generation":
                # Transcript generation is always async
                results = await processor.process_full_generation_with_checkpoints(
                    checkpoint_interval=self.config['checkpoint_interval'],
                    checkpoint_dir="checkpoints",
                    resume_from_checkpoint=resume_from_checkpoint,
                    concurrent_requests=self.config['concurrent_requests'],
                    override_compatibility=override_compatibility
                )
            elif self.config['use_async']:
                if self.config['task'] == "annotation":
                    results = await processor.process_full_dataset_with_checkpoints_async(
                        checkpoint_interval=self.config['checkpoint_interval'],
                        checkpoint_dir="checkpoints",
                        resume_from_checkpoint=resume_from_checkpoint,
                        concurrent_requests=self.config['concurrent_requests'],
                        override_compatibility=override_compatibility
                    )
=======
            
            # Determine if we're processing full dataset or sample
            is_full_dataset = sample_size == total_records
            
            if is_full_dataset and (resume_from_checkpoint or self.config.get('checkpoint_file')):
                # Full dataset with checkpointing
                if self.config['use_async']:
                    if self.config['task'] == "annotation":
                        results = await processor.process_full_dataset_with_checkpoints_async(
                            checkpoint_interval=self.config['checkpoint_interval'],
                            checkpoint_dir="checkpoints",
                            resume_from_checkpoint=resume_from_checkpoint,
                            concurrent_requests=self.config['concurrent_requests'],
                            override_compatibility=override_compatibility
                        )
                    else:
                        results = await processor.process_full_dataset_with_checkpoints_async(
                            checkpoint_interval=self.config['checkpoint_interval'],
                            checkpoint_dir="checkpoints",
                            resume_from_checkpoint=resume_from_checkpoint,
                            concurrent_requests=self.config['concurrent_requests']
                        )
>>>>>>> dd5ca5dd
                else:
                    if self.config['task'] == "annotation":
                        results = processor.process_full_dataset_with_checkpoints(
                            checkpoint_interval=self.config['checkpoint_interval'],
                            checkpoint_dir="checkpoints",
                            resume_from_checkpoint=resume_from_checkpoint,
                            override_compatibility=override_compatibility
                        )
                    else:
                        results = processor.process_full_dataset_with_checkpoints(
                            checkpoint_interval=self.config['checkpoint_interval'],
                            checkpoint_dir="checkpoints",
                            resume_from_checkpoint=resume_from_checkpoint
                        )
            else:
                # Sample processing (no checkpointing for samples)
                print("\nProcessing sample dataset...")
                if self.config['use_async']:
                    if self.config['task'] == "annotation":
                        results = await processor.run_full_annotation_async(
                            concurrent_requests=self.config['concurrent_requests']
                        )
                    else:
                        results = await processor.run_full_evaluation_async(
                            concurrent_requests=self.config['concurrent_requests']
                        )
                else:
                    if self.config['task'] == "annotation":
                        results = processor.run_full_annotation()
                    else:
                        results = processor.run_full_evaluation()
            
            # Clean up temp checkpoint file if created
            if temp_checkpoint_name and Path(temp_checkpoint_name).exists():
                try:
                    Path(temp_checkpoint_name).unlink()
                    print(f"Cleaned up temporary checkpoint file")
                except:
                    pass  # Ignore cleanup errors
            
            # Print results
            if self.config['task'] == "transcript_generation":
                # For transcript generation, results have a different structure
                if 'status' in results and results['status'] == 'completed':
                    print(f"\nTranscript generation completed successfully!")
                    if 'results' in results:
                        save_results = results['results']
                        print(f"Generated: {save_results.get('success_count', 0)} transcripts")
                        print(f"Errors: {save_results.get('error_count', 0)} transcripts")
                        print(f"Results saved to: {save_results.get('detailed_results', 'Unknown')}")
                else:
                    print(f"\nTranscript generation failed: {results.get('error', 'Unknown error')}")
            else:
                self.print_results_summary(results)
            
        except KeyboardInterrupt:
            print("\n\nProcessing interrupted by user")
            print("Progress has been saved to checkpoint. You can resume later by running this script again.")
        except Exception as e:
            print(f"\n\nError during processing: {e}")
            print("Check checkpoint files to see progress saved so far.")

    def print_results_summary(self, results: Dict):
        """Print summary of processing results"""
        # Handle different result formats (checkpoint vs non-checkpoint)
        if 'summary' in results:
            # Checkpoint format
            summary = results['summary']
            save_paths = results['save_paths']
        else:
            # Non-checkpoint format (from run_full_evaluation)
            metrics = results.get('metrics', {})
            save_paths = results.get('save_paths', {})
            dataset_info = results.get('dataset_info', {})
            
            # Convert metrics to summary format
            summary = {
                'total_records': len(results.get('results', [])),
                'successful_evaluations': metrics.get('successfully_processed', 0),
                'correct_predictions': metrics.get('correct_predictions', 0),
                'accuracy': metrics.get('accuracy', 0),
                'success_rate': 1.0 if metrics.get('successfully_processed', 0) > 0 else 0
            }
            
            # For annotations
            if self.config['task'] == 'annotation':
                successful = sum(1 for r in results.get('results', []) if r.get('annotation_success', True))
                usable = sum(1 for r in results.get('results', []) if r.get('usability', True))
                total = len(results.get('results', []))
                summary = {
                    'total_records': total,
                    'successful_annotations': successful,
                    'usable_annotations': usable,
                    'success_rate': successful / total if total > 0 else 0,
                    'usability_rate': usable / total if total > 0 else 0
                }
        
        print(f"\n{'='*60}")
        print("PROCESSING COMPLETED SUCCESSFULLY")
        print(f"{'='*60}")
        
        # Handle different save_paths formats
        if 'results_file' in save_paths:
            print(f"Results saved to: {save_paths['results_file']}")
        elif 'results_directory' in save_paths:
            print(f"Results saved to: {save_paths['results_directory']}")
            
        if save_paths.get('summary_file'):
            print(f"Summary saved to: {save_paths['summary_file']}")
        if save_paths.get('checkpoint_file'):
            print(f"Final checkpoint: {save_paths['checkpoint_file']}")
        
        print(f"\nSummary Statistics:")
        print(f"  Total records: {summary['total_records']:,}")
        
        if self.config['task'] == 'evaluation':
            print(f"  Successful evaluations: {summary['successful_evaluations']:,}")
            print(f"  Correct predictions: {summary['correct_predictions']:,}")
            print(f"  Accuracy: {summary['accuracy']:.2%}")
            print(f"  Success rate: {summary['success_rate']:.2%}")
        elif self.config['task'] == 'annotation':
            print(f"  Successful annotations: {summary['successful_annotations']:,}")
            print(f"  Usable annotations: {summary['usable_annotations']:,}")
            print(f"  Success rate: {summary['success_rate']:.2%}")
            print(f"  Usability rate: {summary['usability_rate']:.2%}")
        else:  # transcript_generation
            print(f"  Successful generations: {summary.get('success_count', 0):,}")
            print(f"  Errors: {summary.get('error_count', 0):,}")
            print(f"  Success rate: {summary.get('success_rate', 0):.2%}")
            if 'category_distribution' in summary:
                print(f"  Category distribution: {summary['category_distribution']}")

    async def run(self):
        """Main interactive workflow"""
        self.print_header()
        
        # Step-by-step configuration
        self.config['task'] = self.choose_task()
        
        # For transcript generation, we don't need to select an existing dataset
        if self.config['task'] == "transcript_generation":
            # Get sample size for transcript generation
            print("\nSTEP 2: Configure Transcript Generation")
            print("-" * 40)
            while True:
                try:
                    sample_size = int(input("Enter number of transcripts to generate (default: 1000): ").strip() or "1000")
                    if sample_size > 0:
                        break
                    else:
                        print("Please enter a positive number")
                except ValueError:
                    print("Please enter a valid number")
            
            self.config['dataset'] = {
                'path': 'generated_transcripts',
                'name': 'Generated Transcripts',
                'directory': 'results',
                'columns': ['transcript', 'classification', 'category_assigned'],
                'records': sample_size
            }
        else:
            self.config['dataset'] = self.choose_dataset()
            
        self.config['provider'] = self.choose_provider()
        self.config['model'] = self.choose_model(self.config['provider'])
        
        # Configure processing options (includes sample size)
        processing_options = self.configure_processing_options()
        self.config.update(processing_options)
        
        # Only offer checkpoint options if processing full dataset
        if self.config.get('sample_size', self.config['dataset']['records']) == self.config['dataset']['records']:
            self.config['checkpoint_file'] = self.choose_checkpoint()
        else:
            self.config['checkpoint_file'] = None
            print("\nNote: Checkpointing is only available when processing the full dataset.")
        
        # Validate checkpoint compatibility if resuming
        self.validate_checkpoint_compatibility()
        
        # Show configuration summary and confirm
        self.print_configuration_summary()
        
        confirm = input("Start processing with this configuration? (Y/n): ").strip().lower()
        if confirm in ['', 'y', 'yes']:
            await self.run_processing()
        else:
            print("Processing cancelled.")


def main():
    """Main entry point"""
    try:
        processor = InteractiveDatasetProcessor()
        asyncio.run(processor.run())
    except KeyboardInterrupt:
        print("\n\nGoodbye!")
    except Exception as e:
        print(f"\nUnexpected error: {e}")
        sys.exit(1)


if __name__ == "__main__":
    main() <|MERGE_RESOLUTION|>--- conflicted
+++ resolved
@@ -374,34 +374,40 @@
         
         options = {}
         
-        # Sample size configuration
-        print("\nSample Size Configuration:")
-        total_records = self.config['dataset']['records']
-        print(f"Total records in dataset: {total_records:,}")
-        
-        sample_all = input(f"Process all {total_records:,} records? (Y/n): ").strip().lower()
-        if sample_all in ['n', 'no']:
-            while True:
-                try:
-                    sample_input = input(f"Enter sample size (1-{total_records:,}): ").strip()
-                    sample_size = int(sample_input)
-                    if 1 <= sample_size <= total_records:
-                        options['sample_size'] = sample_size
-                        break
-                    else:
-                        print(f"Please enter a number between 1 and {total_records:,}")
-                except ValueError:
-                    print("Please enter a valid number")
-            
-            # Balanced sampling option
-            balanced_choice = input("Use balanced sampling (equal scam/legitimate)? (y/N): ").strip().lower()
-            options['balanced_sample'] = balanced_choice in ['y', 'yes']
-            
-            if options['balanced_sample']:
-                print("Note: Actual sample size may be smaller if dataset has insufficient samples of either class")
-        else:
-            options['sample_size'] = total_records
+        # Sample size configuration (only for annotation and evaluation)
+        if self.config['task'] in ['annotation', 'evaluation']:
+            print("\nSample Size Configuration:")
+            total_records = self.config['dataset']['records']
+            print(f"Total records in dataset: {total_records:,}")
+            
+            sample_all = input(f"Process all {total_records:,} records? (Y/n): ").strip().lower()
+            if sample_all in ['n', 'no']:
+                while True:
+                    try:
+                        sample_input = input(f"Enter sample size (1-{total_records:,}): ").strip()
+                        sample_size = int(sample_input)
+                        if 1 <= sample_size <= total_records:
+                            options['sample_size'] = sample_size
+                            break
+                        else:
+                            print(f"Please enter a number between 1 and {total_records:,}")
+                    except ValueError:
+                        print("Please enter a valid number")
+                
+                # Balanced sampling option
+                balanced_choice = input("Use balanced sampling (equal scam/legitimate)? (y/N): ").strip().lower()
+                options['balanced_sample'] = balanced_choice in ['y', 'yes']
+                
+                if options['balanced_sample']:
+                    print("Note: Actual sample size may be smaller if dataset has insufficient samples of either class")
+            else:
+                options['sample_size'] = total_records
+                options['balanced_sample'] = False
+        else:
+            # For transcript generation, use the configured number of transcripts
+            options['sample_size'] = self.config['dataset']['records']
             options['balanced_sample'] = False
+            print(f"\nTranscript Generation: Will generate {options['sample_size']:,} transcripts")
         
         # Checkpoint interval
         default_interval = min(1000, options['sample_size'] // 10) if options['sample_size'] < 10000 else 1000
@@ -420,11 +426,15 @@
         else:
             options['concurrent_requests'] = 1  # Sequential processing
         
-        # Content columns
-        content_input = input("Content columns (comma-separated, default: auto-detect): ").strip()
-        if content_input:
-            options['content_columns'] = [col.strip() for col in content_input.split(',')]
-        else:
+        # Content columns (only for annotation and evaluation)
+        if self.config['task'] in ['annotation', 'evaluation']:
+            content_input = input("Content columns (comma-separated, default: auto-detect): ").strip()
+            if content_input:
+                options['content_columns'] = [col.strip() for col in content_input.split(',')]
+            else:
+                options['content_columns'] = None
+        else:
+            # Transcript generation doesn't use content columns
             options['content_columns'] = None
         
         # Advanced options
@@ -500,18 +510,22 @@
         print("\nCONFIGURATION SUMMARY")
         print("="*50)
         print(f"Task: {self.config['task']}")
-        print(f"Dataset: {self.config['dataset']['name']} ({self.config['dataset']['records']:,} total records)")
-        
-        # Sample size information
-        sample_size = self.config.get('sample_size', self.config['dataset']['records'])
-        if sample_size == self.config['dataset']['records']:
-            print(f"Sample size: All records ({sample_size:,})")
-        else:
-            print(f"Sample size: {sample_size:,} records")
-            if self.config.get('balanced_sample', False):
-                print(f"Sampling: Balanced (equal scam/legitimate)")
+        
+        if self.config['task'] == 'transcript_generation':
+            print(f"Transcripts to generate: {self.config['dataset']['records']:,}")
+        else:
+            print(f"Dataset: {self.config['dataset']['name']} ({self.config['dataset']['records']:,} total records)")
+            
+            # Sample size information (only for annotation and evaluation)
+            sample_size = self.config.get('sample_size', self.config['dataset']['records'])
+            if sample_size == self.config['dataset']['records']:
+                print(f"Sample size: All records ({sample_size:,})")
             else:
-                print(f"Sampling: Random")
+                print(f"Sample size: {sample_size:,} records")
+                if self.config.get('balanced_sample', False):
+                    print(f"Sampling: Balanced (equal scam/legitimate)")
+                else:
+                    print(f"Sampling: Random")
         
         print(f"Provider: {self.config['provider']}")
         print(f"Model: {self.config['model']}")
@@ -692,7 +706,8 @@
             
             # Run processing
             start_time = time.time()
-<<<<<<< HEAD
+            
+            # Handle transcript generation separately as it's always async
             if self.config['task'] == "transcript_generation":
                 # Transcript generation is always async
                 results = await processor.process_full_generation_with_checkpoints(
@@ -702,70 +717,59 @@
                     concurrent_requests=self.config['concurrent_requests'],
                     override_compatibility=override_compatibility
                 )
-            elif self.config['use_async']:
-                if self.config['task'] == "annotation":
-                    results = await processor.process_full_dataset_with_checkpoints_async(
-                        checkpoint_interval=self.config['checkpoint_interval'],
-                        checkpoint_dir="checkpoints",
-                        resume_from_checkpoint=resume_from_checkpoint,
-                        concurrent_requests=self.config['concurrent_requests'],
-                        override_compatibility=override_compatibility
-                    )
-=======
-            
-            # Determine if we're processing full dataset or sample
-            is_full_dataset = sample_size == total_records
-            
-            if is_full_dataset and (resume_from_checkpoint or self.config.get('checkpoint_file')):
-                # Full dataset with checkpointing
-                if self.config['use_async']:
-                    if self.config['task'] == "annotation":
-                        results = await processor.process_full_dataset_with_checkpoints_async(
-                            checkpoint_interval=self.config['checkpoint_interval'],
-                            checkpoint_dir="checkpoints",
-                            resume_from_checkpoint=resume_from_checkpoint,
-                            concurrent_requests=self.config['concurrent_requests'],
-                            override_compatibility=override_compatibility
-                        )
+            else:
+                # Determine if we're processing full dataset or sample
+                is_full_dataset = sample_size == total_records
+                
+                if is_full_dataset and (resume_from_checkpoint or self.config.get('checkpoint_file')):
+                    # Full dataset with checkpointing
+                    if self.config['use_async']:
+                        if self.config['task'] == "annotation":
+                            results = await processor.process_full_dataset_with_checkpoints_async(
+                                checkpoint_interval=self.config['checkpoint_interval'],
+                                checkpoint_dir="checkpoints",
+                                resume_from_checkpoint=resume_from_checkpoint,
+                                concurrent_requests=self.config['concurrent_requests'],
+                                override_compatibility=override_compatibility
+                            )
+                        else:
+                            results = await processor.process_full_dataset_with_checkpoints_async(
+                                checkpoint_interval=self.config['checkpoint_interval'],
+                                checkpoint_dir="checkpoints",
+                                resume_from_checkpoint=resume_from_checkpoint,
+                                concurrent_requests=self.config['concurrent_requests']
+                            )
                     else:
-                        results = await processor.process_full_dataset_with_checkpoints_async(
-                            checkpoint_interval=self.config['checkpoint_interval'],
-                            checkpoint_dir="checkpoints",
-                            resume_from_checkpoint=resume_from_checkpoint,
-                            concurrent_requests=self.config['concurrent_requests']
-                        )
->>>>>>> dd5ca5dd
+                        if self.config['task'] == "annotation":
+                            results = processor.process_full_dataset_with_checkpoints(
+                                checkpoint_interval=self.config['checkpoint_interval'],
+                                checkpoint_dir="checkpoints",
+                                resume_from_checkpoint=resume_from_checkpoint,
+                                override_compatibility=override_compatibility
+                            )
+                        else:
+                            results = processor.process_full_dataset_with_checkpoints(
+                                checkpoint_interval=self.config['checkpoint_interval'],
+                                checkpoint_dir="checkpoints",
+                                resume_from_checkpoint=resume_from_checkpoint
+                            )
                 else:
-                    if self.config['task'] == "annotation":
-                        results = processor.process_full_dataset_with_checkpoints(
-                            checkpoint_interval=self.config['checkpoint_interval'],
-                            checkpoint_dir="checkpoints",
-                            resume_from_checkpoint=resume_from_checkpoint,
-                            override_compatibility=override_compatibility
-                        )
+                    # Sample processing (no checkpointing for samples)
+                    print("\nProcessing sample dataset...")
+                    if self.config['use_async']:
+                        if self.config['task'] == "annotation":
+                            results = await processor.run_full_annotation_async(
+                                concurrent_requests=self.config['concurrent_requests']
+                            )
+                        else:
+                            results = await processor.run_full_evaluation_async(
+                                concurrent_requests=self.config['concurrent_requests']
+                            )
                     else:
-                        results = processor.process_full_dataset_with_checkpoints(
-                            checkpoint_interval=self.config['checkpoint_interval'],
-                            checkpoint_dir="checkpoints",
-                            resume_from_checkpoint=resume_from_checkpoint
-                        )
-            else:
-                # Sample processing (no checkpointing for samples)
-                print("\nProcessing sample dataset...")
-                if self.config['use_async']:
-                    if self.config['task'] == "annotation":
-                        results = await processor.run_full_annotation_async(
-                            concurrent_requests=self.config['concurrent_requests']
-                        )
-                    else:
-                        results = await processor.run_full_evaluation_async(
-                            concurrent_requests=self.config['concurrent_requests']
-                        )
-                else:
-                    if self.config['task'] == "annotation":
-                        results = processor.run_full_annotation()
-                    else:
-                        results = processor.run_full_evaluation()
+                        if self.config['task'] == "annotation":
+                            results = processor.run_full_annotation()
+                        else:
+                            results = processor.run_full_evaluation()
             
             # Clean up temp checkpoint file if created
             if temp_checkpoint_name and Path(temp_checkpoint_name).exists():
@@ -906,8 +910,9 @@
         processing_options = self.configure_processing_options()
         self.config.update(processing_options)
         
-        # Only offer checkpoint options if processing full dataset
-        if self.config.get('sample_size', self.config['dataset']['records']) == self.config['dataset']['records']:
+        # Only offer checkpoint options if processing full dataset (or transcript generation)
+        if (self.config['task'] == 'transcript_generation' or 
+            self.config.get('sample_size', self.config['dataset']['records']) == self.config['dataset']['records']):
             self.config['checkpoint_file'] = self.choose_checkpoint()
         else:
             self.config['checkpoint_file'] = None
